from abc import ABC, abstractmethod
from typing import Optional

import bittensor
import bittensor_wallet
from bittensor.core.extrinsics.serving import (
    get_metadata,
    publish_metadata,
)

<<<<<<< HEAD
from bt_ddos_shield.address import (
    AbstractAddressSerializer,
    Address,
    AddressDeserializationException,
)
from bt_ddos_shield.utils import Hotkey

=======
>>>>>>> 52096ad3

class BlockchainManagerException(Exception):
    pass


class AbstractBlockchainManager(ABC):
    """
    Abstract base class for manager handling publishing address to blockchain.
    """

    def put_miner_manifest_address(self, url: str):
        """
        Put miner manifest address to blockchain.
        """
        self.put(url.encode())

    def get_miner_manifest_address(self) -> Optional[str]:
        """
        Get miner manifest address from blockchain or None if not found or not valid.
        """
        serialized_url: Optional[bytes] = self.get()
        if serialized_url is None:
            return None
        try:
            return serialized_url.decode()
        except UnicodeDecodeError:
            return None

    @abstractmethod
    def put(self, data: bytes):
        """
        Put data to blockchain for given user identified by hotkey.
        """
        pass

    @abstractmethod
    def get(self) -> Optional[bytes]:
        """
        Get data from blockchain for given user identified by hotkey or None if not found.
        """
        pass


class ReadOnlyBittensorBlockchainManager(AbstractBlockchainManager):
    """
    Read-only Bittensor BlockchainManager implementation using commitments of knowledge as storage.
    """

    def __init__(
        self,
        subtensor: bittensor.Subtensor,
        netuid: int,
        hotkey: Hotkey,
    ):
        self.subtensor = subtensor
        self.netuid = netuid
        self.hotkey = hotkey

    def get(self) -> Optional[bytes]:
        """
        Get data from blockchain for given user identified by hotkey or None if not found.
        """

        metadata = get_metadata(
            self.subtensor,
            self.netuid,
            self.hotkey,
        )

        try:
            field = metadata["info"]["fields"][0]
        except TypeError:
            return None
        except LookupError:
            return None

        try:
            value = next(iter(field.values()))
        except StopIteration:
            return None

        return bytes.fromhex(value[2:])

    def put(self, data: bytes):
        raise NotImplementedError


class BittensorBlockchainManager(ReadOnlyBittensorBlockchainManager):
    """
    Bittensor BlockchainManager implementation using commitments of knowledge as storage.
    """

    def __init__(
        self,
        address_serializer: AbstractAddressSerializer,
        subtensor: bittensor.Subtensor,
        netuid: int,
        wallet: bittensor_wallet.Wallet,
    ):
        super().__init__(
            address_serializer=address_serializer,
            hotkey=wallet.hotkey.ss58_address,
            netuid=netuid,
            subtensor=subtensor,
        )

        self.wallet = wallet

    def put(self, data: bytes):
        """
        Put data to blockchain for given user identified by hotkey.
        """

        publish_metadata(
            self.subtensor,
            self.wallet,
            self.netuid,
            f"Raw{len(data)}",
            data,
            wait_for_inclusion=True,
            wait_for_finalization=True,
        )<|MERGE_RESOLUTION|>--- conflicted
+++ resolved
@@ -7,17 +7,8 @@
     get_metadata,
     publish_metadata,
 )
-
-<<<<<<< HEAD
-from bt_ddos_shield.address import (
-    AbstractAddressSerializer,
-    Address,
-    AddressDeserializationException,
-)
 from bt_ddos_shield.utils import Hotkey
 
-=======
->>>>>>> 52096ad3
 
 class BlockchainManagerException(Exception):
     pass
