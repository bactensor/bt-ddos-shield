MINER_HOTKEY=


# Shielded server details

# Either AWS_MINER_INSTANCE_ID or AWS_MINER_INSTANCE_IP (private
# IP of EC2 server) should be used
AWS_MINER_INSTANCE_ID=
AWS_MINER_INSTANCE_IP=

# Port where shield should redirect traffic
MINER_INSTANCE_PORT=


# AWS credentials

AWS_ACCESS_KEY_ID=
AWS_SECRET_ACCESS_KEY=
AWS_REGION_NAME=eu-north-1
AWS_S3_BUCKET_NAME=
AWS_ROUTE53_HOSTED_ZONE_ID=

<<<<<<< HEAD

# Options for shield

# If shielded server should automatically block traffic from
# the world (except from shield).
# TODO: Autohiding doesn't work yet
=======
NETUID=
SUBTENSOR__NETWORK=
WALLET__NAME=
WALLET__HOTKEY=

>>>>>>> d15325d6
OPTIONS__AUTO_HIDE_ORIGINAL_SERVER=0
OPTIONS__AUTO_HIDE_DELAY_SEC=1200<|MERGE_RESOLUTION|>--- conflicted
+++ resolved
@@ -20,19 +20,19 @@
 AWS_S3_BUCKET_NAME=
 AWS_ROUTE53_HOSTED_ZONE_ID=
 
-<<<<<<< HEAD
+
+# Bittensor credentials
+
+NETUID=
+SUBTENSOR__NETWORK=
+WALLET__NAME=
+WALLET__HOTKEY=
+
 
 # Options for shield
 
 # If shielded server should automatically block traffic from
 # the world (except from shield).
 # TODO: Autohiding doesn't work yet
-=======
-NETUID=
-SUBTENSOR__NETWORK=
-WALLET__NAME=
-WALLET__HOTKEY=
-
->>>>>>> d15325d6
 OPTIONS__AUTO_HIDE_ORIGINAL_SERVER=0
 OPTIONS__AUTO_HIDE_DELAY_SEC=1200